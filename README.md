# graphlib

Discussions about a simple graph library for JavaScript.

## API proposition

### Rationale

The idea here is to create a concise JavaScript object looking much like the native ES6 objects such as [Set](https://developer.mozilla.org/en-US/docs/Web/JavaScript/Reference/Global_Objects/Set) or [Map](https://developer.mozilla.org/en-US/docs/Web/JavaScript/Reference/Global_Objects/Map).

The data structure must be scalable but remain straightforward in its use.

### Instantiation

```js
// Empty graph
var graph = new Graph();

// Hydratation
var graph = new Graph({nodes: [...], edges: [...]});

// Hydratation should accept some polymorphisms, notably:
var graph = new Graph({nodes: {...}, edges: {...}});

// Or even
var graph = new Graph([[...], [...]]);
var graph = new Graph([[...]]);
var graph = new Graph([{...}, {...}]);
var graph = new Graph([{...}]);

// And to mimick ES6 classes
var graph = Graph.from(...);

// With options
var graph = new Graph({...}, {option: true});
var graph = new Graph(null, {option: true});
```

What about different graph types? By default, `Graph` would be mixed and dynamic.

```js
var graph = new DirectedGraph();
var immutableGraph = new ImmutableGraph();
// etc.
```

### On nodes & edges

Nodes & edges should be objects (we could accept scalar values but it would probably be more annoying than anything).

A node is at least `{id: 'string|number'}`.
An edge should be at least `{source: 'string|number', target: 'string|number'}` and can have and id.

### Properties

Naming is to be discussed. Concept names come from [here](https://en.wikipedia.org/wiki/Graph_theory).

```js
// Number of nodes (read-only)
graph.order

// Number of edges (read-only)
graph.size

// Nodes (array, read-only)
graph.nodes

// Edges (array, read-only)
graph.edges
```

### Methods

Note that methods exposed below try to follow as closely as possible the native ES6 objects' naming.

#### Read

##### #.get

Retrieve a node by id.

```js
// node is the original object
var node = graph.get(id);
>>> {
  id: 45,
  label: 'Book'
}
```

##### #.has

Checks whether the given id exists

```js
var exists = graph.has(id);
>>> true
>>> false
```

##### #.degree

Retrieve the degree of a node by id.

```js
var degree = graph.degree(id);
>>> 3
```

##### #.outDegree

Retrieve the out degree of a node by id.

```js
var outDegree = graph.outDegree(id);
>>> 1
```

##### #.inDegree

Retrieve the in degree of a node by id.

```js
var inDegree = graph.inDegree(id);
>>> 1
```

<<<<<<< HEAD
=======
##### #.connectedComponents

Retrieve an array of subgraphs (or straight array of nodes?).

```js
graph.connectedComponents();
>>> [component1, component2, ...]
```

The result should be cached. (We could be using a ES5 getter rather than a method here).

>>>>>>> c426a74f
#### Write

##### #.add

Add a node to the graph.

```js
graph.add(key, nodeData);
>>> undefined
```

##### #.delete

Delete a node by key.

```js
graph.delete(key);
// if key doesn't exist
>>> 'false'
// if key exists
>>> 'true'
```

##### #.relate

Add a edge between two node ids.

```js
graph.relate(source, target, edgeData);
```

##### #.unrelate

We should discuss this point. By id? What if the edge has no id? By source & target? What if there are parallel edges?

##### #.clear

Clear the graph of both nodes & edges.

```js
graph.order
>>> 2
graph.size
>>> 1

graph.clear();

graph.order
>>> 0
graph.size
>>> 0
```

## Internals

### About element storage

Internals should be kept private and shouldn't be editable.

However, provided nodes and edges should be mutable and shouldn't be overloaded by the internal of the object.

This said, the nodes and edges arrays shouldn't be mutated by the user.

```js
// Very basic explanation of the above
function Graph(nodes, edges) {
  this.nodes = Array.from(nodes);
  this.edges = Array.from(edges);

  this.internalNodeProperties = {};
  this.internalEdgeProperties = {};
}

var graph = new Graph([{id: 1}, {id: 2}], [{from: 1, to: 2}]);

// The internal nodes & edges array shouldn't be mutated or accessed
// BAD!
graph.nodes.push(whatever);
// ALSO BAD!
graph.edges.splice(0, 1);

// One can access the nodes
var node = graph.get(1);
// You can mutate node freely
node.label = 'Book';

// The graph object will never mutate the node & edges objects
// It'll use an internal mask instead with the relevant properties
```

Ids should be coerced to strings.

### About ES6 iterables

The library should, as much as possible, implement ES6 iterables that can be used through `for ... of`.

### Indexes

#### Standard

* Index of nodes by id.
* Index of edges by id (edges without ids would be given an internal one through ES6 `Symbol`).
* Index of neighbours (directed if the graph is etc.).

#### Opt-in

* Index of nodes' properties.
* Index of edges' properties.

@jacomyma

## Modules & use cases

What about algorithms that should not strictly be within the scope of this object?

Where do we draw the line between what should be in the core prototype and what should be modularized?

### Example n°1 - Louvain modularity

```js
import Graph from 'graph';
import louvain from 'louvain';

var graph = new Graph(...);

// We pass the graph to the louvain function
var communities = louvain(graph);

// Or if you want to bootstrap the prototype
Graph.prototype.louvain = function() {
  return louvain(this);
};
```<|MERGE_RESOLUTION|>--- conflicted
+++ resolved
@@ -125,20 +125,6 @@
 >>> 1
 ```
 
-<<<<<<< HEAD
-=======
-##### #.connectedComponents
-
-Retrieve an array of subgraphs (or straight array of nodes?).
-
-```js
-graph.connectedComponents();
->>> [component1, component2, ...]
-```
-
-The result should be cached. (We could be using a ES5 getter rather than a method here).
-
->>>>>>> c426a74f
 #### Write
 
 ##### #.add
